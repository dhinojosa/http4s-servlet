/*
 * Copyright 2013 http4s.org
 *
 * Licensed under the Apache License, Version 2.0 (the "License");
 * you may not use this file except in compliance with the License.
 * You may obtain a copy of the License at
 *
 *     http://www.apache.org/licenses/LICENSE-2.0
 *
 * Unless required by applicable law or agreed to in writing, software
 * distributed under the License is distributed on an "AS IS" BASIS,
 * WITHOUT WARRANTIES OR CONDITIONS OF ANY KIND, either express or implied.
 * See the License for the specific language governing permissions and
 * limitations under the License.
 */

package org.http4s
package servlet

import cats.effect.kernel.Async
import cats.effect.kernel.Deferred
import cats.effect.std.Dispatcher
import cats.syntax.all._
import org.http4s.server._

import javax.servlet._
import javax.servlet.http.HttpServletRequest
import javax.servlet.http.HttpServletResponse
import scala.concurrent.duration.Duration

class AsyncHttp4sServlet[F[_]](
    service: HttpApp[F],
    asyncTimeout: Duration = Duration.Inf,
    servletIo: ServletIo[F],
    serviceErrorHandler: ServiceErrorHandler[F],
<<<<<<< HEAD
    dispatcher: Dispatcher[F])(implicit F: Async[F])
    extends Http4sServlet[F](service, servletIo, dispatcher) {
=======
)(implicit F: ConcurrentEffect[F])
    extends Http4sServlet[F](service, servletIo) {
>>>>>>> 6d187794
  private val asyncTimeoutMillis =
    if (asyncTimeout.isFinite) asyncTimeout.toMillis else -1 // -1 == Inf

  override def init(config: ServletConfig): Unit = {
    super.init(config)
    logServletIo()
  }

  private def logServletIo(): Unit =
    logger.info(servletIo match {
      case BlockingServletIo(chunkSize) =>
        s"Using blocking servlet I/O with chunk size $chunkSize"
      case NonBlockingServletIo(chunkSize) =>
        s"Using non-blocking servlet I/O with chunk size $chunkSize"
    })

  override def service(
      servletRequest: HttpServletRequest,
      servletResponse: HttpServletResponse,
  ): Unit =
    try {
      val ctx = servletRequest.startAsync()
      ctx.setTimeout(asyncTimeoutMillis)
      // Must be done on the container thread for Tomcat's sake when using async I/O.
      val bodyWriter = servletIo.initWriter(servletResponse)
<<<<<<< HEAD
      val result = F
        .attempt(
          toRequest(servletRequest).fold(
            onParseFailure(_, servletResponse, bodyWriter),
            handleRequest(ctx, _, bodyWriter)
          ))
        .flatMap {
          case Right(()) => F.delay(ctx.complete)
          case Left(t) => errorHandler(servletRequest, servletResponse)(t)
        }
      dispatcher.unsafeRunAndForget(result)
    } catch errorHandler(servletRequest, servletResponse).andThen(dispatcher.unsafeRunSync _)
=======
      F.runAsync(
        toRequest(servletRequest).fold(
          onParseFailure(_, servletResponse, bodyWriter),
          handleRequest(ctx, _, bodyWriter),
        )
      ) {
        case Right(()) =>
          IO(ctx.complete())
        case Left(t) =>
          IO(errorHandler(servletRequest, servletResponse)(t))
      }.unsafeRunSync()
    } catch errorHandler(servletRequest, servletResponse)
>>>>>>> 6d187794

  private def handleRequest(
      ctx: AsyncContext,
      request: Request[F],
      bodyWriter: BodyWriter[F],
  ): F[Unit] =
    Deferred[F, Unit].flatMap { gate =>
      // It is an error to add a listener to an async context that is
      // already completed, so we must take care to add the listener
      // before the response can complete.

      val timeout =
        F.async[Response[F]](cb =>
          gate.complete(ctx.addListener(new AsyncTimeoutHandler(cb))).as(Option.empty[F[Unit]]))
      val response =
        gate.get *>
          F.defer(serviceFn(request))
            .recoverWith(serviceErrorHandler(request))
      val servletResponse = ctx.getResponse.asInstanceOf[HttpServletResponse]
      F.race(timeout, response).flatMap(r => renderResponse(r.merge, servletResponse, bodyWriter))
    }

  private def errorHandler(
      servletRequest: ServletRequest,
<<<<<<< HEAD
      servletResponse: HttpServletResponse): PartialFunction[Throwable, F[Unit]] = {
=======
      servletResponse: HttpServletResponse,
  ): PartialFunction[Throwable, Unit] = {
>>>>>>> 6d187794
    case t: Throwable if servletResponse.isCommitted =>
      F.delay(logger.error(t)("Error processing request after response was committed"))

    case t: Throwable =>
      val response = Response[F](Status.InternalServerError)
      // We don't know what I/O mode we're in here, and we're not rendering a body
      // anyway, so we use a NullBodyWriter.
      val f = renderResponse(response, servletResponse, NullBodyWriter) *>
        F.delay(
          if (servletRequest.isAsyncStarted)
            servletRequest.getAsyncContext.complete()
        )
      F.delay(logger.error(t)("Error processing request")) *> F
        .attempt(f)
        .flatMap {
          case Right(()) => F.unit
          case Left(e) => F.delay(logger.error(e)("Error in error handler"))
        }
  }

  private class AsyncTimeoutHandler(cb: Callback[Response[F]]) extends AbstractAsyncListener {
    override def onTimeout(event: AsyncEvent): Unit = {
      val req = event.getAsyncContext.getRequest.asInstanceOf[HttpServletRequest]
      logger.info(s"Request timed out: ${req.getMethod} ${req.getServletPath}${req.getPathInfo}")
      cb(Right(Response.timeout[F]))
    }
  }
}

object AsyncHttp4sServlet {
  def apply[F[_]: Async](
      service: HttpApp[F],
      asyncTimeout: Duration = Duration.Inf,
<<<<<<< HEAD
      dispatcher: Dispatcher[F]): AsyncHttp4sServlet[F] =
=======
  ): AsyncHttp4sServlet[F] =
>>>>>>> 6d187794
    new AsyncHttp4sServlet[F](
      service,
      asyncTimeout,
      NonBlockingServletIo[F](DefaultChunkSize),
      DefaultServiceErrorHandler,
<<<<<<< HEAD
      dispatcher
=======
>>>>>>> 6d187794
    )
}<|MERGE_RESOLUTION|>--- conflicted
+++ resolved
@@ -33,13 +33,9 @@
     asyncTimeout: Duration = Duration.Inf,
     servletIo: ServletIo[F],
     serviceErrorHandler: ServiceErrorHandler[F],
-<<<<<<< HEAD
-    dispatcher: Dispatcher[F])(implicit F: Async[F])
+    dispatcher: Dispatcher[F],
+)(implicit F: Async[F])
     extends Http4sServlet[F](service, servletIo, dispatcher) {
-=======
-)(implicit F: ConcurrentEffect[F])
-    extends Http4sServlet[F](service, servletIo) {
->>>>>>> 6d187794
   private val asyncTimeoutMillis =
     if (asyncTimeout.isFinite) asyncTimeout.toMillis else -1 // -1 == Inf
 
@@ -65,33 +61,19 @@
       ctx.setTimeout(asyncTimeoutMillis)
       // Must be done on the container thread for Tomcat's sake when using async I/O.
       val bodyWriter = servletIo.initWriter(servletResponse)
-<<<<<<< HEAD
       val result = F
         .attempt(
           toRequest(servletRequest).fold(
             onParseFailure(_, servletResponse, bodyWriter),
-            handleRequest(ctx, _, bodyWriter)
-          ))
+            handleRequest(ctx, _, bodyWriter),
+          )
+        )
         .flatMap {
           case Right(()) => F.delay(ctx.complete)
           case Left(t) => errorHandler(servletRequest, servletResponse)(t)
         }
       dispatcher.unsafeRunAndForget(result)
     } catch errorHandler(servletRequest, servletResponse).andThen(dispatcher.unsafeRunSync _)
-=======
-      F.runAsync(
-        toRequest(servletRequest).fold(
-          onParseFailure(_, servletResponse, bodyWriter),
-          handleRequest(ctx, _, bodyWriter),
-        )
-      ) {
-        case Right(()) =>
-          IO(ctx.complete())
-        case Left(t) =>
-          IO(errorHandler(servletRequest, servletResponse)(t))
-      }.unsafeRunSync()
-    } catch errorHandler(servletRequest, servletResponse)
->>>>>>> 6d187794
 
   private def handleRequest(
       ctx: AsyncContext,
@@ -105,7 +87,8 @@
 
       val timeout =
         F.async[Response[F]](cb =>
-          gate.complete(ctx.addListener(new AsyncTimeoutHandler(cb))).as(Option.empty[F[Unit]]))
+          gate.complete(ctx.addListener(new AsyncTimeoutHandler(cb))).as(Option.empty[F[Unit]])
+        )
       val response =
         gate.get *>
           F.defer(serviceFn(request))
@@ -116,12 +99,8 @@
 
   private def errorHandler(
       servletRequest: ServletRequest,
-<<<<<<< HEAD
-      servletResponse: HttpServletResponse): PartialFunction[Throwable, F[Unit]] = {
-=======
       servletResponse: HttpServletResponse,
-  ): PartialFunction[Throwable, Unit] = {
->>>>>>> 6d187794
+  ): PartialFunction[Throwable, F[Unit]] = {
     case t: Throwable if servletResponse.isCommitted =>
       F.delay(logger.error(t)("Error processing request after response was committed"))
 
@@ -155,19 +134,13 @@
   def apply[F[_]: Async](
       service: HttpApp[F],
       asyncTimeout: Duration = Duration.Inf,
-<<<<<<< HEAD
-      dispatcher: Dispatcher[F]): AsyncHttp4sServlet[F] =
-=======
+      dispatcher: Dispatcher[F],
   ): AsyncHttp4sServlet[F] =
->>>>>>> 6d187794
     new AsyncHttp4sServlet[F](
       service,
       asyncTimeout,
       NonBlockingServletIo[F](DefaultChunkSize),
       DefaultServiceErrorHandler,
-<<<<<<< HEAD
-      dispatcher
-=======
->>>>>>> 6d187794
+      dispatcher,
     )
 }