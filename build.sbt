// https://typelevel.org/sbt-typelevel/faq.html#what-is-a-base-version-anyway
ThisBuild / tlBaseVersion := "0.24" // your current series x.y

ThisBuild / licenses := Seq(License.Apache2)
ThisBuild / developers := List(
  // your GitHub handle and name
  tlGitHubDev("rossabaker", "Ross A. Baker")
)

// publish website from this branch
ThisBuild / tlSitePublishBranch := Some("main")

val Scala213 = "2.13.10"
ThisBuild / crossScalaVersions := Seq("2.12.17", Scala213, "3.2.1")
ThisBuild / scalaVersion := Scala213 // the default Scala

// Jetty 10+, for testing, requires Java 11.
ThisBuild / githubWorkflowJavaVersions -= JavaSpec.temurin("8")
ThisBuild / tlJdkRelease := Some(8)

lazy val root = tlCrossRootProject.aggregate(servlet, examples)

val asyncHttpClientVersion = "2.12.3"
<<<<<<< HEAD
val jettyVersion = "10.0.13"
val http4sVersion = "0.23.12"
=======
val jettyVersion = "9.4.50.v20221201"
val http4sVersion = "0.23.16"
>>>>>>> a3072516
val munitCatsEffectVersion = "1.0.7"
val servletApiVersion = "4.0.1"

lazy val servlet = project
  .in(file("servlet"))
  .settings(
    name := "http4s-servlet",
    description := "Portable servlet implementation for http4s servers",
    startYear := Some(2013),
    libraryDependencies ++= Seq(
      "javax.servlet" % "javax.servlet-api" % servletApiVersion % Provided,
      "org.eclipse.jetty" % "jetty-client" % jettyVersion % Test,
      "org.eclipse.jetty" % "jetty-server" % jettyVersion % Test,
      "org.eclipse.jetty" % "jetty-servlet" % jettyVersion % Test,
      "org.http4s" %% "http4s-dsl" % http4sVersion % Test,
      "org.http4s" %% "http4s-server" % http4sVersion,
      "org.typelevel" %% "munit-cats-effect-3" % munitCatsEffectVersion % Test,
    ),
  )

lazy val examples = project
  .in(file("examples"))
  .enablePlugins(NoPublishPlugin)
  .enablePlugins(JettyPlugin)
  .settings(
    name := "http4s-servlet-examples",
    description := "Examples for http4s-servlet",
    startYear := Some(2013),
    fork := true,
    Jetty / containerLibs := List("org.eclipse.jetty" % "jetty-runner" % jettyVersion),
    libraryDependencies ++= Seq(
      "javax.servlet" % "javax.servlet-api" % servletApiVersion % Provided
    ),
  )
  .dependsOn(servlet)

lazy val docs = project.in(file("site")).enablePlugins(TypelevelSitePlugin)<|MERGE_RESOLUTION|>--- conflicted
+++ resolved
@@ -21,13 +21,8 @@
 lazy val root = tlCrossRootProject.aggregate(servlet, examples)
 
 val asyncHttpClientVersion = "2.12.3"
-<<<<<<< HEAD
 val jettyVersion = "10.0.13"
-val http4sVersion = "0.23.12"
-=======
-val jettyVersion = "9.4.50.v20221201"
 val http4sVersion = "0.23.16"
->>>>>>> a3072516
 val munitCatsEffectVersion = "1.0.7"
 val servletApiVersion = "4.0.1"
 
